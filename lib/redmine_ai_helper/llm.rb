# frozen_string_literal: true
require_relative "logger"
require_relative "base_agent"
require_relative "langfuse_util/langfuse_wrapper"

module RedmineAiHelper

  # A class that is directly called from the controller to interact with AI using LLM.
  # TODO: クラス名を変えたい
  class Llm
    include RedmineAiHelper::Logger
    attr_accessor :model

    def initialize(params = {})
    end

    # chat with the AI
    # @param conversation [Conversation] The conversation object
    # @param proc [Proc] A block to be executed after the task is sent
    # @param option [Hash] Options for the task
    # @return [AiHelperMessage] The AI's response
    def chat(conversation, proc, option = {})
      task = conversation.messages.last.content
      ai_helper_logger.debug "#### ai_helper: chat start ####"
      ai_helper_logger.info "user:#{User.current}, task: #{task}, option: #{option}"
      begin
        langfuse = RedmineAiHelper::LangfuseUtil::LangfuseWrapper.new(input: task)
        option[:langfuse] = langfuse
        agent = RedmineAiHelper::Agents::LeaderAgent.new(option)
        langfuse.create_span(name: "user_request", input: task)
        answer = agent.perform_user_request(conversation.messages_for_openai, option, proc)
        langfuse.finish_current_span(output: answer)
        langfuse.flush
      rescue => e
        ai_helper_logger.error "error: #{e.full_message}"
        answer = e.message
      end
      ai_helper_logger.info "answer: #{answer}"
      AiHelperMessage.new(role: "assistant", content: answer, conversation: conversation)
    end

    # Get the summary of the issue using IssueAgent with streaming support
    # @param issue [Issue] The issue object
    # @param stream_proc [Proc] Optional callback proc for streaming content
    # return [String] The summary of the issue
    def issue_summary(issue:, stream_proc: nil)
      begin
        prompt = "Please summarize the issue #{issue.id}."
        langfuse = RedmineAiHelper::LangfuseUtil::LangfuseWrapper.new(input: prompt)
        agent = RedmineAiHelper::Agents::IssueAgent.new(project: issue.project, langfuse: langfuse)
        langfuse.create_span(name: "user_request", input: prompt)
        answer = agent.issue_summary(issue: issue, stream_proc: stream_proc)
        langfuse.finish_current_span(output: answer)
        langfuse.flush
      rescue => e
        ai_helper_logger.error "error: #{e.full_message}"
        answer = e.message
        stream_proc.call(answer) if stream_proc
      end
      ai_helper_logger.info "answer: #{answer}"
      answer
    end

    # Generate a reply to the issue using IssueAgent with streaming support
    # @param issue [Issue] The issue object
    # @param instructions [String] Instructions for generating the reply
    # @param stream_proc [Proc] Optional callback proc for streaming content
    # return [String] The generated reply
    def generate_issue_reply(issue:, instructions:, stream_proc: nil)
      begin
        prompt = "Please generate a reply to the issue #{issue.id} with the instructions.\n\n#{instructions}"
        langfuse = RedmineAiHelper::LangfuseUtil::LangfuseWrapper.new(input: prompt)
        agent = RedmineAiHelper::Agents::IssueAgent.new(project: issue.project, langfuse: langfuse)
        langfuse.create_span(name: "user_request", input: prompt)
        
        answer = agent.generate_issue_reply(issue: issue, instructions: instructions, stream_proc: stream_proc)
        
        langfuse.finish_current_span(output: answer)
        langfuse.flush
      rescue => e
        ai_helper_logger.error "error: #{e.full_message}"
        answer = e.message
        stream_proc.call(answer) if stream_proc
      end
      ai_helper_logger.info "answer: #{answer}"
      answer
    end

    # Generate sub issues using IssueAgent
    # @param issue [Issue] The issue object
    # @param instructions [String] Instructions for generating sub issues
    # return [Array<Issue>] The generated sub issues
    def generate_sub_issues(issue:, instructions: nil)
      begin
        prompt = "Please generate sub issues for the issue #{issue.id} with the instructions.\n\n#{instructions}"
        langfuse = RedmineAiHelper::LangfuseUtil::LangfuseWrapper.new(input: prompt)
        agent = RedmineAiHelper::Agents::IssueAgent.new(project: issue.project, langfuse: langfuse)
        langfuse.create_span(name: "user_request", input: prompt)
        sub_issues = agent.generate_sub_issues_draft(issue: issue, instructions: instructions)
        langfuse.finish_current_span(output: sub_issues.inspect)
        langfuse.flush
      rescue => e
        ai_helper_logger.error "error: #{e.full_message}"
        throw e
      end
      ai_helper_logger.info "sub issues: #{sub_issues.inspect}"
      sub_issues
    end

<<<<<<< HEAD
    # Get the summary of the wiki page using WikiAgent
    # @param wiki_page [WikiPage] The wiki page object
    # return [String] The summary of the wiki page
    def wiki_summary(wiki_page:)
=======
    # Get the summary of the wiki page using WikiAgent with streaming support
    # @param wiki_page [WikiPage] The wiki page object
    # @param stream_proc [Proc] Optional callback proc for streaming content
    # return [String] The summary of the wiki page
    def wiki_summary(wiki_page:, stream_proc: nil)
>>>>>>> d253e3f7
      begin
        prompt = "Please summarize the wiki page '#{wiki_page.title}'."
        langfuse = RedmineAiHelper::LangfuseUtil::LangfuseWrapper.new(input: prompt)
        agent = RedmineAiHelper::Agents::WikiAgent.new(project: wiki_page.wiki.project, langfuse: langfuse)
        langfuse.create_span(name: "user_request", input: prompt)
<<<<<<< HEAD
        answer = agent.wiki_summary(wiki_page: wiki_page)
=======
        answer = agent.wiki_summary(wiki_page: wiki_page, stream_proc: stream_proc)
>>>>>>> d253e3f7
        langfuse.finish_current_span(output: answer)
        langfuse.flush
      rescue => e
        ai_helper_logger.error "error: #{e.full_message}"
        answer = e.message
<<<<<<< HEAD
=======
        stream_proc.call(answer) if stream_proc
>>>>>>> d253e3f7
      end
      ai_helper_logger.info "answer: #{answer}"
      answer
    end
  end
end<|MERGE_RESOLUTION|>--- conflicted
+++ resolved
@@ -107,37 +107,23 @@
       sub_issues
     end
 
-<<<<<<< HEAD
-    # Get the summary of the wiki page using WikiAgent
-    # @param wiki_page [WikiPage] The wiki page object
-    # return [String] The summary of the wiki page
-    def wiki_summary(wiki_page:)
-=======
     # Get the summary of the wiki page using WikiAgent with streaming support
     # @param wiki_page [WikiPage] The wiki page object
     # @param stream_proc [Proc] Optional callback proc for streaming content
     # return [String] The summary of the wiki page
     def wiki_summary(wiki_page:, stream_proc: nil)
->>>>>>> d253e3f7
       begin
         prompt = "Please summarize the wiki page '#{wiki_page.title}'."
         langfuse = RedmineAiHelper::LangfuseUtil::LangfuseWrapper.new(input: prompt)
         agent = RedmineAiHelper::Agents::WikiAgent.new(project: wiki_page.wiki.project, langfuse: langfuse)
         langfuse.create_span(name: "user_request", input: prompt)
-<<<<<<< HEAD
-        answer = agent.wiki_summary(wiki_page: wiki_page)
-=======
         answer = agent.wiki_summary(wiki_page: wiki_page, stream_proc: stream_proc)
->>>>>>> d253e3f7
         langfuse.finish_current_span(output: answer)
         langfuse.flush
       rescue => e
         ai_helper_logger.error "error: #{e.full_message}"
         answer = e.message
-<<<<<<< HEAD
-=======
         stream_proc.call(answer) if stream_proc
->>>>>>> d253e3f7
       end
       ai_helper_logger.info "answer: #{answer}"
       answer
