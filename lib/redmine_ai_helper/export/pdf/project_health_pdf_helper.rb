# frozen_string_literal: true


module RedmineAiHelper
  module Export
    module PDF
      module ProjectHealthPdfHelper
        include Redmine::I18n
        include ApplicationHelper
        include ActionView::Helpers::SanitizeHelper
        include ActionView::Helpers::TextHelper
        include RedmineAiHelper::Logger

        # Generate PDF for project health report
        # @param project [Project] The project object
        # @param health_report [String] The health report content
        # @param options [Hash] Optional parameters
        # @return [String] PDF content as binary string
        def project_health_to_pdf(project, health_report, options = {})
          pdf = Redmine::Export::PDF::ITCPDF.new(current_language)
<<<<<<< HEAD
          
          # Check if current language is RTL
          is_rtl = l(:direction) == 'rtl'
          
          # Set RTL support if needed
          if is_rtl
            # Enable RTL support in PDF
            pdf.set_rtl(true) if pdf.respond_to?(:set_rtl)
          end
          
          pdf.set_title("#{project.name} - #{l(:ai_helper_project_health_title)}")
=======
          pdf.set_title("#{project.name} - #{l('ai_helper.project_health.pdf_title')}")
>>>>>>> bae2feff
          pdf.alias_nb_pages
          pdf.footer_date = format_date(User.current.today)
          
          # Get margins for proper layout
          bottom_margin = pdf.get_footer_margin
          left_margin = pdf.get_original_margins['left'] || 10
          pdf.set_auto_page_break(true, bottom_margin)
          pdf.add_page

          # Determine text alignment based on language direction
          text_align = is_rtl ? 'R' : 'L'

          # Header
          pdf.set_x(left_margin)
          pdf.SetFontStyle('B', 16)
          pdf.cell(0, 10, "#{project.name}", 0, 0, text_align)
          pdf.ln(8)
          
          pdf.SetFontStyle('B', 14)
<<<<<<< HEAD
          pdf.cell(0, 8, l(:ai_helper_project_health_title), 0, 0, text_align)
=======
          pdf.cell(0, 8, l('ai_helper.project_health.pdf_title'))
>>>>>>> bae2feff
          pdf.ln(10)

          # Project information section
          pdf.SetFontStyle('B', 12)
          pdf.cell(0, 6, l(:field_project), 0, 0, text_align)
          pdf.ln(6)
          
          pdf.SetFontStyle('', 10)
          pdf.multi_cell(0, 5, "#{project.name} (#{project.identifier})", 0, text_align)
          pdf.ln(2)
          
          if project.description.present?
            pdf.SetFontStyle('B', 10)
            pdf.cell(0, 5, l(:field_description), 0, 0, text_align)
            pdf.ln(5)
            pdf.SetFontStyle('', 10)
            pdf.multi_cell(0, 5, project.description, 0, text_align)
            pdf.ln(2)
          end

          # Generation date
          pdf.SetFontStyle('B', 10)
          pdf.cell(0, 5, l(:field_created_on), 0, 0, text_align)
          pdf.ln(5)
          pdf.SetFontStyle('', 10)
          creation_datetime = Time.current.strftime("%Y-%m-%d %H:%M:%S")
          pdf.cell(0, 5, creation_datetime, 0, 0, text_align)
          pdf.ln(5)

          # Add separator line
          pdf.line(pdf.get_x, pdf.get_y, pdf.get_x + 180, pdf.get_y)
          pdf.ln(8)

          # Health report content
          pdf.SetFontStyle('B', 12)
          pdf.cell(0, 6, l(:label_ai_helper_project_health_report_content, default: "Health Report Content"), 0, 0, text_align)
          pdf.ln(8)

          # Use Redmine's existing text formatting for PDF
          pdf.SetFontStyle('', 10)
          # Set left margin for content and ensure auto page break with bottom margin
          pdf.set_x(left_margin)
          pdf.set_auto_page_break(true, bottom_margin)
          
          # Process the content with table formatting support
          begin
            # First, process any markdown tables in the raw content
            content_without_tables = process_markdown_tables_for_pdf(pdf, health_report, left_margin, is_rtl)
            
            # Then process remaining content via textilizable if there's non-table content
            if content_without_tables.strip.present?
              # Remove any remaining table-like lines that might not have been caught
              cleaned_content = clean_remaining_table_lines(content_without_tables)
              
              if cleaned_content.strip.present?
                formatted_content = textilizable(cleaned_content, :object => project, :only_path => false)
                # Convert to plain text and process with simple formatting
                plain_text = html_to_plain_text(formatted_content)
                process_simple_text_for_pdf(pdf, plain_text, left_margin, is_rtl)
              end
            end
          rescue => e
            ai_helper_logger.error "Error processing content for PDF: #{e.message}"
            # Fallback to simple text processing if textilizable fails
            plain_text = convert_markdown_to_plain_text(health_report)
            pdf.multi_cell(0, 5, plain_text, 0, text_align)
          end

          pdf.output
        end

        private

        # Process HTML content for PDF with table support
        # @param pdf [Redmine::Export::PDF::ITCPDF] The PDF object
        # @param html_content [String] The HTML content to process
        # @param left_margin [Integer] The left margin for content
        # Process Markdown tables directly for PDF
        # @param pdf [Redmine::Export::PDF::ITCPDF] The PDF object
        # @param markdown_content [String] The markdown content to process
        # @param left_margin [Integer] The left margin for content
        # @param is_rtl [Boolean] Whether the language is RTL
        # @return [String] Content with tables removed
        def process_markdown_tables_for_pdf(pdf, markdown_content, left_margin, is_rtl = false)
          ai_helper_logger.debug "Processing Markdown content for PDF. Content length: #{markdown_content.length}"
          ai_helper_logger.debug "Full content: #{markdown_content}"
          
          processed_content = markdown_content.dup
          table_count = 0
          
          # Find and process markdown tables
          # Pattern matches: | col1 | col2 | ... followed by | --- | --- | ... and data rows
          table_pattern = /(?:^\|.+\|\s*\n)+^\|[\s:|-]+\|\s*\n(?:^\|.+\|\s*\n)*/m
          
          processed_content.gsub!(table_pattern) do |table_markdown|
            table_count += 1
            ai_helper_logger.debug "Found markdown table #{table_count}: #{table_markdown}"
            
            lines = table_markdown.strip.split("\n")
            headers = []
            rows = []
            
            # Parse table lines
            lines.each_with_index do |line, index|
              line = line.strip
              next unless line.start_with?('|') && line.end_with?('|')
              
              # Remove leading/trailing |
              cells = line[1..-2].split('|').map(&:strip)
              
              if index == 0
                # First line is headers
                headers = cells
                ai_helper_logger.debug "Headers: #{headers}"
              elsif index == 1
                # Second line is separator, skip
                next
              else
                # Data rows
                rows << cells
                ai_helper_logger.debug "Row: #{cells}"
              end
            end
            
            # Draw the table
            if headers.any? && rows.any?
              ai_helper_logger.debug "Drawing markdown table with #{headers.length} headers and #{rows.length} rows"
              draw_pdf_table(pdf, headers, rows, left_margin, is_rtl)
            end
            
            # Return empty string to remove table from text content
            ""
          end
          
          ai_helper_logger.debug "Total markdown tables found: #{table_count}"
          ai_helper_logger.debug "Content after table removal: #{processed_content}"
          
          return processed_content
        end

        # Clean any remaining table-like lines that weren't caught by the main regex
        # @param content [String] The content to clean
        # @return [String] Content with table lines removed
        def clean_remaining_table_lines(content)
          ai_helper_logger.debug "Cleaning remaining table lines from: #{content}"
          
          lines = content.split("\n")
          cleaned_lines = []
          removed_lines = []
          
          lines.each do |line|
            # Skip lines that look like table rows or separators
            if line.strip.match?(/^\|.*\|$/) || line.strip.match?(/^\|[\s:|-]+\|$/)
              removed_lines << line
              next
            end
            
            cleaned_lines << line
          end
          
          ai_helper_logger.debug "Removed table lines: #{removed_lines}"
          ai_helper_logger.debug "Final cleaned content: #{cleaned_lines.join("\n")}"
          
          cleaned_lines.join("\n")
        end

        # Convert HTML to plain text while preserving basic structure
        # @param html [String] The HTML content to convert
        # @return [String] Plain text with preserved structure
        def html_to_plain_text(html)
          return "" if html.blank?
          
          # Replace block elements with newlines
          text = html.gsub(/<\/?(h[1-6]|p|div|br)(\s[^>]*)?>/i, "\n")
          text = text.gsub(/<\/?(ul|ol|li)(\s[^>]*)?>/i, "\n")
          
          # Remove all other HTML tags
          text = text.gsub(/<[^>]+>/, '')
          
          # Clean up whitespace while preserving structure
          text = text.gsub(/\n\s*\n/, "\n\n") # Multiple newlines to double newline
          text = text.gsub(/[ \t]+/, ' ') # Multiple spaces to single space
          text = text.strip
          
          return text
        end

        # Process simple text for PDF with basic formatting
        # @param pdf [Redmine::Export::PDF::ITCPDF] The PDF object
        # @param text_content [String] The plain text content to process
        # @param left_margin [Integer] The left margin for content
        # @param is_rtl [Boolean] Whether the language is RTL
        def process_simple_text_for_pdf(pdf, text_content, left_margin, is_rtl = false)
          return if text_content.blank?
          
          # Determine text alignment based on language direction
          text_align = is_rtl ? 'R' : 'L'
          
          lines = text_content.split("\n")
          
          lines.each do |line|
            line = line.strip
            next if line.empty?
            
            # Check if line is a heading (starts with # characters)
            if line.match(/^(#+)\s+(.+)$/)
              level = $1.length
              heading_text = $2
              add_simple_heading_to_pdf(pdf, heading_text, level, left_margin, text_align)
              
            # Check if line is a list item (starts with - or number.)
            elsif line.match(/^(\s*)([-*•]|\d+\.)\s+(.+)$/)
              indent_level = ($1.length / 2).to_i
              bullet = $2
              item_text = $3
              add_simple_list_item_to_pdf(pdf, item_text, indent_level, bullet.match?(/\d+\./) ? :ordered : :unordered, left_margin, text_align)
              
            # Regular paragraph text
            else
              add_simple_paragraph_to_pdf(pdf, line, left_margin, text_align)
            end
          end
        end

        # Add simple heading to PDF
        # @param pdf [Redmine::Export::PDF::ITCPDF] The PDF object
        # @param text [String] The heading text
        # @param level [Integer] The heading level (1-6)
        # @param left_margin [Integer] The left margin
        # @param text_align [String] Text alignment ('L' or 'R')
        def add_simple_heading_to_pdf(pdf, text, level, left_margin, text_align = 'L')
          font_size = case level
                     when 1 then 14
                     when 2 then 12
                     when 3 then 11
                     else 10
                     end
          
          pdf.ln(4)
          pdf.set_x(left_margin)
          pdf.SetFontStyle('B', font_size)
          pdf.multi_cell(0, 6, text, 0, text_align)
          pdf.ln(2)
        end

        # Add simple list item to PDF
        # @param pdf [Redmine::Export::PDF::ITCPDF] The PDF object
        # @param text [String] The item text
        # @param indent_level [Integer] The indentation level
        # @param type [Symbol] :ordered or :unordered
        # @param left_margin [Integer] The base left margin
        # @param text_align [String] Text alignment ('L' or 'R')
        def add_simple_list_item_to_pdf(pdf, text, indent_level, type, left_margin, text_align = 'L')
          indent = left_margin + (indent_level * 4)
          bullet = type == :ordered ? "• " : "• "
          
          pdf.set_x(indent)
          pdf.SetFontStyle('', 10)
          pdf.multi_cell(0, 5, "#{bullet}#{text}", 0, text_align)
        end

        # Add simple paragraph to PDF
        # @param pdf [Redmine::Export::PDF::ITCPDF] The PDF object
        # @param text [String] The paragraph text
        # @param left_margin [Integer] The left margin
        # @param text_align [String] Text alignment ('L' or 'R')
        def add_simple_paragraph_to_pdf(pdf, text, left_margin, text_align = 'L')
          return if text.strip.empty?
          
          pdf.set_x(left_margin)
          pdf.SetFontStyle('', 10)
          pdf.multi_cell(0, 5, text, 0, text_align)
          pdf.ln(2)
        end

        # Process HTML table for PDF using regex parsing
        # @param pdf [Redmine::Export::PDF::ITCPDF] The PDF object
        # @param table_html [String] The table HTML content
        # @param left_margin [Integer] The left margin for content
        def process_table_html_for_pdf(pdf, table_html, left_margin)
          ai_helper_logger.debug "Processing table HTML: #{table_html}"
          
          # Extract table rows using regex
          rows = []
          headers = []
          
          # Extract header from <thead> if present
          thead_match = table_html.match(/<thead[^>]*>(.*?)<\/thead>/m)
          if thead_match
            ai_helper_logger.debug "Found thead: #{thead_match[1]}"
            header_row = thead_match[1]
            header_cells = header_row.scan(/<th[^>]*>(.*?)<\/th>/m).flatten
            headers = header_cells.map { |cell| html_to_plain_text(cell).strip }
            ai_helper_logger.debug "Extracted headers: #{headers}"
          end
          
          # Extract rows from <tbody> or all <tr> if no thead
          tbody_match = table_html.match(/<tbody[^>]*>(.*?)<\/tbody>/m)
          row_content = tbody_match ? tbody_match[1] : table_html
          ai_helper_logger.debug "Row content: #{row_content[0..200]}"
          
          # Find all <tr> elements
          tr_matches = row_content.scan(/<tr[^>]*>(.*?)<\/tr>/m)
          ai_helper_logger.debug "Found #{tr_matches.length} tr elements"
          
          tr_matches.each do |row_match|
            row_html = row_match[0]
            # Extract <td> cells
            cells = row_html.scan(/<td[^>]*>(.*?)<\/td>/m).flatten
            if cells.any?
              row_data = cells.map { |cell| html_to_plain_text(cell).strip }
              rows << row_data
              ai_helper_logger.debug "Added row: #{row_data}"
            elsif headers.empty?
              # If no headers and this might be a header row with <th>
              th_cells = row_html.scan(/<th[^>]*>(.*?)<\/th>/m).flatten
              if th_cells.any?
                headers = th_cells.map { |cell| html_to_plain_text(cell).strip }
                ai_helper_logger.debug "Headers from th: #{headers}"
              end
            end
          end
          
          # If no headers found, use first row as headers
          if headers.empty? && rows.any?
            headers = rows.shift
            ai_helper_logger.debug "Using first row as headers: #{headers}"
          end
          
          ai_helper_logger.debug "Final headers: #{headers}, rows: #{rows.length}"
          
          # Draw the table if we have data
          if headers.any? || rows.any?
            ai_helper_logger.debug "Drawing table with #{headers.length} headers and #{rows.length} rows"
            draw_pdf_table(pdf, headers, rows, left_margin, false) # Default to LTR for HTML tables unless we add RTL parameter
          else
            ai_helper_logger.debug "No table data to draw"
          end
        end

        # Draw table in PDF
        # @param pdf [Redmine::Export::PDF::ITCPDF] The PDF object
        # @param headers [Array<String>] Table headers
        # @param rows [Array<Array<String>>] Table rows
        # @param left_margin [Integer] The left margin for content
        # @param is_rtl [Boolean] Whether the language is RTL
        def draw_pdf_table(pdf, headers, rows, left_margin, is_rtl = false)
          return if headers.empty? && rows.empty?
          
          # Determine text alignment based on language direction
          header_align = 'C' # Keep headers centered for all languages
          cell_align = is_rtl ? 'R' : 'L'
          
          # Use headers if available, otherwise use first row
          header_row = headers.any? ? headers : (rows.any? ? rows.shift : [])
          return if header_row.empty?
          
          # Calculate column widths
          total_cols = header_row.length
          available_width = 180 # A4 width minus margins
          col_width = available_width / total_cols
          
          # Add some spacing before table
          pdf.ln(5)
          pdf.set_x(left_margin)
          
          # Draw header row
          pdf.SetFontStyle('B', 9)
          header_row.each_with_index do |header, i|
            is_last = i == header_row.length - 1
            # Truncate text if too long
            display_text = header.length > 25 ? "#{header[0..22]}..." : header
            pdf.cell(col_width, 6, display_text, 1, is_last ? 1 : 0, header_align)
          end
          
          # Draw data rows
          pdf.SetFontStyle('', 8)
          rows.each do |row|
            pdf.set_x(left_margin)
            
            # Ensure row has same number of columns as header
            normalized_row = row[0, header_row.length]
            while normalized_row.length < header_row.length
              normalized_row << ""
            end
            
            normalized_row.each_with_index do |cell, i|
              is_last = i == normalized_row.length - 1
              # Truncate text if too long
              display_text = cell.length > 30 ? "#{cell[0..27]}..." : cell
              pdf.cell(col_width, 6, display_text, 1, is_last ? 1 : 0, cell_align)
            end
          end
          
          # Add some spacing after table
          pdf.ln(5)
        end

        # Convert markdown content to plain text for PDF display
        # @param content [String] The markdown content
        # @return [String] Plain text content
        def convert_markdown_to_plain_text(content)
          return '' if content.blank?
          
          # Remove markdown formatting and clean up content
          plain_text = content.dup
          
          # Convert markdown headers to simple text
          plain_text.gsub!(/^#+\s*(.+)$/, '\1')
          
          # Convert markdown bold to simple text
          plain_text.gsub!(/\*\*(.+?)\*\*/, '\1')
          plain_text.gsub!(/__(.+?)__/, '\1')
          
          # Convert markdown italic to simple text  
          plain_text.gsub!(/\*(.+?)\*/, '\1')
          plain_text.gsub!(/_(.+?)_/, '\1')
          
          # Convert markdown lists to simple format
          plain_text.gsub!(/^[\s]*[-\*\+]\s+(.+)$/, '• \1')
          plain_text.gsub!(/^[\s]*\d+\.\s+(.+)$/, '\1')
          
          # Clean up code blocks
          plain_text.gsub!(/```.*?```/m, '[Code Block]')
          plain_text.gsub!(/`(.+?)`/, '\1')
          
          # Clean up links
          plain_text.gsub!(/\[(.+?)\]\(.+?\)/, '\1')
          
          # Remove extra whitespace and normalize line breaks
          plain_text.gsub!(/\n{3,}/, "\n\n")
          plain_text.strip
        end

      end
    end
  end
end<|MERGE_RESOLUTION|>--- conflicted
+++ resolved
@@ -18,7 +18,6 @@
         # @return [String] PDF content as binary string
         def project_health_to_pdf(project, health_report, options = {})
           pdf = Redmine::Export::PDF::ITCPDF.new(current_language)
-<<<<<<< HEAD
           
           # Check if current language is RTL
           is_rtl = l(:direction) == 'rtl'
@@ -29,10 +28,7 @@
             pdf.set_rtl(true) if pdf.respond_to?(:set_rtl)
           end
           
-          pdf.set_title("#{project.name} - #{l(:ai_helper_project_health_title)}")
-=======
           pdf.set_title("#{project.name} - #{l('ai_helper.project_health.pdf_title')}")
->>>>>>> bae2feff
           pdf.alias_nb_pages
           pdf.footer_date = format_date(User.current.today)
           
@@ -52,11 +48,7 @@
           pdf.ln(8)
           
           pdf.SetFontStyle('B', 14)
-<<<<<<< HEAD
-          pdf.cell(0, 8, l(:ai_helper_project_health_title), 0, 0, text_align)
-=======
-          pdf.cell(0, 8, l('ai_helper.project_health.pdf_title'))
->>>>>>> bae2feff
+          pdf.cell(0, 8, l('ai_helper.project_health.pdf_title'), 0, 0, text_align)
           pdf.ln(10)
 
           # Project information section
