--- conflicted
+++ resolved
@@ -8,15 +8,9 @@
   include RedmineAiHelper::Logger
   include AiHelperHelper
 
-<<<<<<< HEAD
-  before_action :find_issue, only: [:issue_summary, :update_issue_summary, :generate_issue_reply, :generate_sub_issues, :add_sub_issues]
-  before_action :find_wiki_page, only: [:wiki_summary]
-  before_action :find_project, except: [:issue_summary, :wiki_summary, :generate_issue_reply, :generate_sub_issues, :add_sub_issues]
-=======
   before_action :find_issue, only: [:issue_summary, :update_issue_summary, :generate_issue_summary, :generate_issue_reply, :generate_sub_issues, :add_sub_issues]
   before_action :find_wiki_page, only: [:wiki_summary, :generate_wiki_summary]
   before_action :find_project, except: [:issue_summary, :wiki_summary, :generate_issue_summary, :generate_wiki_summary, :generate_issue_reply, :generate_sub_issues, :add_sub_issues]
->>>>>>> d253e3f7
   before_action :find_user, :authorize, :create_session, :find_conversation
 
   # Display the chat form in the sidebar
@@ -139,22 +133,6 @@
     end
   end
 
-  # Display the wiki summary
-  def wiki_summary
-    summary = AiHelperSummaryCache.wiki_cache(wiki_page_id: @wiki_page.id)
-    if params[:update] == "true" && summary
-      summary.destroy!
-      summary = nil
-    end
-    llm = RedmineAiHelper::Llm.new
-    unless summary
-      content = llm.wiki_summary(wiki_page: @wiki_page)
-      summary = AiHelperSummaryCache.update_wiki_cache(wiki_page_id: @wiki_page.id, content: content)
-    end
-
-    render partial: "ai_helper/wiki_summary_content", locals: { summary: summary }
-  end
-
   # Call the LLM and stream the response
   def call_llm
     contoller_name = params[:controller_name]
@@ -178,27 +156,6 @@
       @conversation.save!
       AiHelperConversation.cleanup_old_conversations
     end
-<<<<<<< HEAD
-
-    @conversation.messages << llm.chat(@conversation, proc, option)
-    @conversation.save!
-    AiHelperConversation.cleanup_old_conversations
-
-    write_chunk({
-      id: response_id,
-      object: "chat.completion.chunk",
-      created: Time.now.to_i,
-      model: "gpt-3.5-turbo-0613",
-      choices: [{
-        index: 0,
-        delta: {},
-        finish_reason: "stop",
-      }],
-    })
-  ensure
-    response.stream.close
-=======
->>>>>>> d253e3f7
   end
 
   # Clear the chat screen
@@ -319,8 +276,6 @@
     response.stream.write("data: #{data.to_json}\n\n")
   end
 
-<<<<<<< HEAD
-=======
   # Common method for streaming LLM responses
   # @param block [Block] The block to execute with the streaming proc
   def stream_llm_response(&block)
@@ -382,7 +337,6 @@
     response.stream.close
   end
 
->>>>>>> d253e3f7
   # Find wiki page for wiki summary
   def find_wiki_page
     @wiki_page = WikiPage.find(params[:id])
