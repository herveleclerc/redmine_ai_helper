--- conflicted
+++ resolved
@@ -15,21 +15,13 @@
   author_url "https://github.com/haru"
   requires_redmine :version_or_higher => "6.0.0"
 
-<<<<<<< HEAD
-  version "1.3.0"
-=======
   version "1.4.0"
->>>>>>> d253e3f7
 
   project_module :ai_helper do
     permission :view_ai_helper,
                { ai_helper: [
                  :chat, :chat_form, :reload, :clear, :call_llm,
-<<<<<<< HEAD
-                 :history, :issue_summary, :wiki_summary, :conversation, :generate_issue_reply,
-=======
                  :history, :issue_summary, :generate_issue_summary, :wiki_summary, :generate_wiki_summary, :conversation, :generate_issue_reply,
->>>>>>> d253e3f7
                  :generate_sub_issues, :add_sub_issues,
                ] }
     permission :manage_ai_helper_settings, { ai_helper_project_settings: [:show, :update] }
